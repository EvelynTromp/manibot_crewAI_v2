from datetime import datetime, timezone
import logging
from typing import Dict, List, Optional, Union
from crewai import Agent
from core.search_client import SearchClient
from core.manifold_client import ManifoldClient
from utils.database import DatabaseClient
from config.settings import settings

logger = logging.getLogger(__name__)


import random

class ResearcherAgent(Agent):
    """Agent responsible for market research and analysis."""
    
    def __init__(self):
        # Initialize base Agent first
        super().__init__(
            role='Market Researcher',
            goal='Gather and analyze comprehensive market information and relevant research',
            backstory="""You are an expert market researcher with a keen eye for detail 
            and a strong analytical mindset. Your expertise lies in gathering relevant 
            information about prediction markets and synthesizing it into actionable insights.""",
            verbose=True,
            allow_delegation=False
        )
        
        # Initialize instance variables
        self._search_client = None
        self._manifold_client = None
<<<<<<< HEAD
        self._last_market_id = None  # Track last fetched market for pagination
        self._seen_markets = set()  # Track markets we've already analyzed


=======
        self._db_client = DatabaseClient()
>>>>>>> be6f5494
        
    @property
    def search_client(self):
        """Lazy initialization of search client."""
        if self._search_client is None:
            self._search_client = SearchClient()
        return self._search_client
        
    @property
    def manifold_client(self):
        """Lazy initialization of manifold client."""
        if self._manifold_client is None:
            self._manifold_client = ManifoldClient()
        return self._manifold_client

    async def get_active_markets(self, limit: int = 10) -> List[Dict]:
        """Get a filtered list of promising active markets, excluding recently analyzed ones."""
        try:
            # Get more markets initially to ensure we have enough after filtering
            initial_limit = limit * 3
            logger.info(f"Fetching initial {initial_limit} markets...")
            
            markets = await self.manifold_client.get_markets(limit=initial_limit)
            logger.info(f"Received {len(markets)} markets from API")
            
            # Get recently analyzed market IDs
            analyzed_markets = self._db_client.get_recently_analyzed_markets(hours=24)
            logger.info(f"Found {len(analyzed_markets)} recently analyzed markets")
            
            # Filter for interesting markets that haven't been recently analyzed
            active_markets = []
            for market in markets:
                market_id = market.get('id')
                
                # Skip if recently analyzed
                if market_id in analyzed_markets:
                    logger.info(f"Skipping recently analyzed market: {market_id}")
                    continue
                    
                logger.info(f"Analyzing market: {market.get('question', 'No question')}")
                logger.info(f"Liquidity: {market.get('totalLiquidity', 0)}")
                logger.info(f"Volume: {market.get('volume', 0)}")
                
                if self._is_market_interesting(market):
                    logger.info("Market passed filters!")
                    market['metrics'] = self._calculate_market_metrics(market)
                    active_markets.append(market)
                    
                    # Record this market analysis
                    self._db_client.record_market_analysis(market)
                else:
                    logger.info("Market filtered out")
            
            # Sort markets by potential
            sorted_markets = sorted(
                active_markets,
                key=lambda x: (
                    float(x.get('totalLiquidity', 0)), 
                    float(x.get('volume', 0))
                ),
                reverse=True
            )
            
            logger.info(f"Found {len(sorted_markets)} markets after filtering")
            return sorted_markets[:limit]
            
        except Exception as e:
            logger.error(f"Error getting active markets: {str(e)}")
            raise


    async def research_market(self, market_id: str) -> Dict:
        """
        Conduct comprehensive research on a specific market.
        """
        try:
            # Get market details
            market_data = await self.manifold_client.get_market(market_id)
            
            # Generate search queries based on market question
            question = market_data.get('question', '')
            search_queries = self._generate_search_queries(question)
            
            # Gather research data
            research_findings = []
            for query in search_queries:
                results = await self.search_client.search_and_summarize(query)
                research_findings.append({
                    'query': query,
                    'results': results
                })
            
            # Get market positions - make this optional
            try:
                positions = await self.manifold_client.get_market_positions(market_id)
            except Exception as e:
                print(f"Warning: Could not fetch positions for market {market_id}: {str(e)}")
                positions = {"positions": []}
            
            return {
                'market_data': market_data,
                'research_findings': research_findings,
                'market_positions': positions,
                'summary': await self._generate_research_summary(market_data, research_findings, positions)
            }
        except Exception as e:
            print(f"Error researching market {market_id}: {str(e)}")
            raise

    def _generate_search_queries(self, question: str) -> List[str]:
        """Generate relevant search queries based on market question."""
        # Base query is the question itself
        queries = [question]
        
        # Add variations
        queries.append(f"latest news {question}")
        queries.append(f"analysis {question}")
        queries.append(f"prediction {question}")
        queries.append(f"expert opinion {question}")
        
        return queries[:settings.MAX_SEARCH_RESULTS]  # Limit number of queries

    async def _generate_research_summary(self, 
                                     market_data: Dict, 
                                     research_findings: List[Dict], 
                                     positions: Dict) -> str:
        """Generate a concise summary of all research findings."""
        summary = f"Research Summary for Market: {market_data.get('question', '')}\n\n"
        
        # Market Overview
        summary += "Market Overview:\n"
        summary += f"- Current probability: {market_data.get('probability', 'N/A')}\n"
        summary += f"- Total trades: {market_data.get('volume', 'N/A')}\n"
        summary += f"- Trading volume: {market_data.get('totalLiquidity', 'N/A')}\n\n"
        
        # Key Research Findings
        summary += "Key Research Findings:\n"
        for finding in research_findings:
            summary += f"\nQuery: {finding['query']}\n"
            summary += f"Findings: {finding['results'][:500]}...\n"  # Truncate for brevity
        
        # Market Position Analysis
        summary += "\nMarket Position Analysis:\n"
        if positions:
            total_positions = len(positions)
            summary += f"- Total unique positions: {total_positions}\n"
        
        return summary

<<<<<<< HEAD

    async def get_active_markets(self, limit: int = 10) -> List[Dict]:
        """Get a filtered list of promising active markets."""
        try:
            # Get more markets initially to ensure we have enough after filtering
            initial_limit = limit * 3
            logger.info(f"Fetching initial {initial_limit} markets...")
            
            # Get markets (the randomization is handled inside get_markets now)
            markets = await self.manifold_client.get_markets(limit=initial_limit)
            logger.info(f"Received {len(markets)} markets from API")
            
            # Filter for interesting markets
            active_markets = []
            for market in markets:
                logger.info(f"Analyzing market: {market.get('question', 'No question')}")
                logger.info(f"Liquidity: {market.get('totalLiquidity', 0)}")
                logger.info(f"Volume: {market.get('volume', 0)}")
                
                if self._is_market_interesting(market):
                    logger.info("Market passed filters!")
                    market['metrics'] = self._calculate_market_metrics(market)
                    active_markets.append(market)
                else:
                    logger.info("Market filtered out")
            
            # Sort markets by potential
            sorted_markets = sorted(
                active_markets,
                key=lambda x: (
                    float(x.get('totalLiquidity', 0)), 
                    float(x.get('volume', 0))
                ),
                reverse=True
            )
            
            logger.info(f"Found {len(sorted_markets)} markets after filtering")
            return sorted_markets[:limit]
            
        except Exception as e:
            logger.error(f"Error getting active markets: {str(e)}")
            raise


=======
>>>>>>> be6f5494

    def _is_market_interesting(self, market: Dict) -> bool:
        """
        Determine if a market is interesting for research using enhanced filtering criteria.
        Returns True if the market meets our trading criteria.
        """
        # Basic market status checks
        if market.get('isResolved', False) or market.get('isClosed', False):
            logger.info("Market rejected: Already resolved or closed")
            return False

        # Get key metrics
        total_liquidity = float(market.get('totalLiquidity', 0))
        volume = float(market.get('volume', 0))
        
        # Criteria thresholds
        min_liquidity = 10  # Reduced from 20
        min_volume = 3     # Reduced from 5
        
        # Check criteria
        liquidity_ok = total_liquidity >= min_liquidity
        volume_ok = volume >= min_volume
        
        meets_criteria = all([liquidity_ok, volume_ok])
        
        if meets_criteria:
            logger.info("Market accepted: Meets all criteria")
        else:
            logger.info("Market rejected: Failed to meet all criteria")
            
        return meets_criteria


    def _calculate_market_metrics(self, market: Dict) -> Dict:
        """
        Calculate additional metrics for market analysis.
        
        Args:
            market: Dictionary containing raw market data
            
        Returns:
            Dictionary containing calculated metrics
        """
        total_liquidity = float(market.get('totalLiquidity', 0))
        volume = float(market.get('volume', 0))
        num_traders = len(market.get('traders', []))

        metrics = {
            'liquidity_per_trader': total_liquidity / max(num_traders, 1),
            'volume_per_trader': volume / max(num_traders, 1),
            'trades_per_trader': volume / max(num_traders, 1),
            'market_age_hours': self._calculate_market_age(market.get('createdTime')),
            'activity_score': self._calculate_activity_score(volume, total_liquidity, num_traders)
        }

        return metrics
   

    def _calculate_market_age(self, created_time: Union[str, int]) -> float:
        """
        Calculate market age in hours from either a timestamp string or Unix timestamp.
        
        Args:
            created_time: Either ISO format string or Unix timestamp in milliseconds
            
        Returns:
            Market age in hours as a float
        """
        if not created_time:
            return 0
            
        try:
            if isinstance(created_time, int):
                # Handle Unix timestamp (convert from milliseconds to seconds)
                created_dt = datetime.fromtimestamp(created_time / 1000, tz=timezone.utc)
            else:
                # Handle ISO format string
                created_dt = datetime.fromisoformat(created_time.replace('Z', '+00:00'))
                
            now = datetime.now(timezone.utc)
            age_hours = (now - created_dt).total_seconds() / 3600
            return age_hours
            
        except (ValueError, TypeError, AttributeError) as e:
            logger.warning(f"Error calculating market age: {str(e)}")
            return 0

    def _calculate_activity_score(self, volume: float, liquidity: float, num_traders: int) -> float:
        """Calculate a normalized activity score (0-1) based on market metrics."""
        # Base score from volume and liquidity
        volume_score = min(volume / 100, 1.0)  # Normalize volume with max of 100
        liquidity_score = min(liquidity / 1000, 1.0)  # Normalize liquidity with max of 1000
        trader_score = min(num_traders / 10, 1.0)  # Normalize traders with max of 10
        
        # Weighted average of scores
        return (volume_score * 0.4 + liquidity_score * 0.4 + trader_score * 0.2)<|MERGE_RESOLUTION|>--- conflicted
+++ resolved
@@ -30,14 +30,10 @@
         # Initialize instance variables
         self._search_client = None
         self._manifold_client = None
-<<<<<<< HEAD
         self._last_market_id = None  # Track last fetched market for pagination
         self._seen_markets = set()  # Track markets we've already analyzed
 
 
-=======
-        self._db_client = DatabaseClient()
->>>>>>> be6f5494
         
     @property
     def search_client(self):
@@ -187,7 +183,6 @@
         
         return summary
 
-<<<<<<< HEAD
 
     async def get_active_markets(self, limit: int = 10) -> List[Dict]:
         """Get a filtered list of promising active markets."""
@@ -232,8 +227,6 @@
             raise
 
 
-=======
->>>>>>> be6f5494
 
     def _is_market_interesting(self, market: Dict) -> bool:
         """
